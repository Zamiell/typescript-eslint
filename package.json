{
  "name": "@typescript-eslint/typescript-eslint",
  "private": true,
  "workspaces": {
    "packages": [
      "packages/*"
    ],
    "nohoist": [
      "**/html-minifier-terser"
    ]
  },
  "contributors": [
    "James Henry <typescript-eslint@jameshenry.blog>",
    "Nicholas C. Zakas",
    "Brad Zacher <brad.zacher@gmail.com>",
    "armano2",
    "Jed Fox"
  ],
  "type": "commonjs",
  "license": "BSD-2-Clause",
  "repository": "typescript-eslint/typescript-eslint",
  "bugs": {
    "url": "https://github.com/typescript-eslint/typescript-eslint/issues"
  },
  "scripts": {
    "build": "nx run-many --target=build --parallel --exclude website --exclude website-eslint",
    "check-clean-workspace-after-install": "git diff --quiet --exit-code",
    "check-configs": "nx run-many --target=check-configs --parallel",
    "check-docs": "nx run-many --target=check-docs --parallel",
    "check-format": "prettier --list-different .",
    "check-spelling": "cspell --config=.cspell.json \"**/*.{md,mdx,ts,mts,cts,js,cjs,mjs,tsx,jsx}\" --no-progress --show-context --show-suggestions",
    "clean": "lerna clean -y && nx run-many --target=clean",
    "format": "prettier --write .",
    "generate-breaking-changes": "nx run eslint-plugin:generate-breaking-changes",
    "generate-configs": "nx run eslint-plugin:generate-configs",
    "generate-contributors": "nx run repo-tools:generate-contributors",
    "generate-sponsors": "nx run repo-tools:generate-sponsors",
    "generate-website-dts": "nx run website:generate-website-dts",
    "generate-lib": "nx run scope-manager:generate-lib",
    "lint-fix": "yarn lint --fix",
    "lint-markdown-fix": "yarn lint-markdown --fix",
    "lint-markdown": "markdownlint \"**/*.md\" --config=.markdownlint.json --ignore-path=.markdownlintignore",
    "lint": "nx run-many --target=lint --parallel",
    "postinstall": "nx run repo-tools:postinstall-script",
    "pre-commit": "yarn lint-staged",
    "start": "nx run website:start",
    "test": "nx run-many --target=test --parallel --exclude integration-tests --exclude website --exclude website-eslint",
    "test-integration": "nx run integration-tests:test",
    "test-website": "nx run-many --target=test --projects=website,website-eslint",
    "typecheck": "nx run-many --target=typecheck --parallel"
  },
  "engines": {
    "node": "^14.18.0 || ^16.0.0 || >=18.0.0"
  },
  "devDependencies": {
    "@babel/code-frame": "^7.18.6",
    "@babel/core": "^7.20.2",
    "@babel/eslint-parser": "^7.19.1",
    "@babel/parser": "^7.21.2",
    "@babel/types": "^7.20.2",
    "@nrwl/jest": "15.7.2",
    "@nrwl/nx-cloud": "15.0.3",
    "@nrwl/workspace": "15.7.2",
    "@swc/core": "^1.3.1",
    "@swc/jest": "^0.2.21",
    "@types/babel__code-frame": "^7.0.3",
    "@types/debug": "^4.1.7",
    "@types/eslint-visitor-keys": "^1.0.0",
    "@types/glob": "^8.0.0",
    "@types/is-glob": "^4.0.2",
    "@types/jest": "^29.0.2",
    "@types/jest-specific-snapshot": "^0.5.5",
    "@types/lodash": "^4.14.182",
    "@types/marked": "^4.0.3",
    "@types/node": "^18.11.9",
    "@types/prettier": "^2.6.0",
    "@types/rimraf": "^3.0.2",
    "@types/semver": "^7.3.9",
    "@types/tmp": "^0.2.3",
    "console-fail-test": "^0.1.7",
    "cross-env": "^7.0.3",
    "cross-fetch": "^3.1.5",
    "cspell": "^6.0.0",
    "downlevel-dts": ">=0.11.0",
    "eslint-plugin-deprecation": "^1.3.3",
    "eslint": "^8.34.0",
    "eslint-plugin-eslint-comments": "^3.2.0",
    "eslint-plugin-eslint-plugin": "^5.0.8",
    "eslint-plugin-import": "^2.27.5",
    "eslint-plugin-jest": "^27.2.1",
    "eslint-plugin-jsx-a11y": "^6.7.1",
    "eslint-plugin-react": "^7.32.2",
    "eslint-plugin-react-hooks": "^4.6.0",
    "eslint-plugin-simple-import-sort": "^10.0.0",
    "eslint-plugin-unicorn": "^46.0.0",
    "execa": "5.1.1",
    "glob": "^8.0.1",
    "husky": "^8.0.1",
    "jest": "^29.0.3",
    "jest-diff": "^29.0.3",
    "jest-snapshot": "^29.0.3",
    "jest-specific-snapshot": "^8.0.0",
    "lerna": "6.5.1",
    "lint-staged": "^13.0.0",
    "make-dir": "^3.1.0",
    "markdownlint-cli": "^0.33.0",
    "ncp": "^2.0.0",
    "nx": "15.7.2",
    "patch-package": "^6.4.7",
    "prettier": "^2.8.4",
    "pretty-format": "^29.0.3",
    "rimraf": "^4.0.0",
    "tmp": "^0.2.1",
    "ts-node": "10.7.0",
    "tslint": "^6.1.3",
    "tsx": "^3.12.1",
<<<<<<< HEAD
    "typescript": "~5.0.1-rc"
=======
    "typescript": ">=3.3.1 <5.1.0"
>>>>>>> aa537e55
  },
  "resolutions": {
    "typescript": "~5.0.2",
    "@types/node": "^18.11.9",
    "@jest/reporters": "^29",
    "@jest/test-result": "^29",
    "jest-config": "^29",
    "jest-resolve": "^29",
    "jest-util": "^29",
    "pretty-format": "^29",
    "@swc/core-android-arm-eabi": "link:./tools/dummypkg",
    "@swc/core-android-arm64": "link:./tools/dummypkg",
    "@swc/core-freebsd-x64": "link:./tools/dummypkg",
    "@swc/core-linux-arm-gnueabihf": "link:./tools/dummypkg",
    "@swc/core-linux-arm64-gnu": "link:./tools/dummypkg",
    "@swc/core-linux-arm64-musl": "link:./tools/dummypkg",
    "@swc/core-win32-arm64-msvc": "link:./tools/dummypkg",
    "@swc/core-win32-ia32-msvc": "link:./tools/dummypkg",
    "@types/eslint": "link:./tools/dummypkg",
    "@types/eslint-scope": "link:./tools/dummypkg",
    "@types/estree": "link:./tools/dummypkg"
  }
}<|MERGE_RESOLUTION|>--- conflicted
+++ resolved
@@ -114,11 +114,7 @@
     "ts-node": "10.7.0",
     "tslint": "^6.1.3",
     "tsx": "^3.12.1",
-<<<<<<< HEAD
-    "typescript": "~5.0.1-rc"
-=======
     "typescript": ">=3.3.1 <5.1.0"
->>>>>>> aa537e55
   },
   "resolutions": {
     "typescript": "~5.0.2",
