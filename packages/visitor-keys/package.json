{
  "name": "@typescript-eslint/visitor-keys",
  "version": "5.59.11",
  "description": "Visitor keys used to help traverse the TypeScript-ESTree AST",
  "files": [
    "dist",
    "_ts4.3",
    "package.json",
    "README.md",
    "LICENSE"
  ],
  "type": "commonjs",
  "exports": {
    ".": {
      "types": "./dist/index.d.ts",
      "default": "./dist/index.js"
    },
    "./package.json": "./package.json"
  },
  "engines": {
    "node": "^16.0.0 || >=18.0.0"
  },
  "repository": {
    "type": "git",
    "url": "https://github.com/typescript-eslint/typescript-eslint.git",
    "directory": "packages/visitor-keys"
  },
  "bugs": {
    "url": "https://github.com/typescript-eslint/typescript-eslint/issues"
  },
  "license": "MIT",
  "keywords": [
    "eslint",
    "typescript",
    "estree"
  ],
  "scripts": {
    "build": "tsc -b tsconfig.build.json",
    "postbuild": "downlevel-dts dist _ts4.3/dist --to=4.3",
    "clean": "tsc -b tsconfig.build.json --clean",
    "postclean": "rimraf dist && rimraf _ts3.4 && rimraf _ts4.3 && rimraf coverage",
    "format": "prettier --write \"./**/*.{ts,mts,cts,tsx,js,mjs,cjs,jsx,json,md,css}\" --ignore-path ../../.prettierignore",
    "lint": "nx lint",
    "test": "jest --coverage",
    "typecheck": "tsc -p tsconfig.json --noEmit"
  },
  "dependencies": {
<<<<<<< HEAD
    "@typescript-eslint/types": "5.59.5",
    "eslint-visitor-keys": "^3.4.0"
=======
    "@typescript-eslint/types": "5.59.11",
    "eslint-visitor-keys": "^3.3.0"
  },
  "devDependencies": {
    "@types/eslint-visitor-keys": "*"
>>>>>>> def09f88
  },
  "funding": {
    "type": "opencollective",
    "url": "https://opencollective.com/typescript-eslint"
  },
  "typesVersions": {
    "<4.7": {
      "*": [
        "_ts4.3/*"
      ]
    }
  }
}<|MERGE_RESOLUTION|>--- conflicted
+++ resolved
@@ -45,16 +45,11 @@
     "typecheck": "tsc -p tsconfig.json --noEmit"
   },
   "dependencies": {
-<<<<<<< HEAD
-    "@typescript-eslint/types": "5.59.5",
+    "@typescript-eslint/types": "5.59.11",
     "eslint-visitor-keys": "^3.4.0"
-=======
-    "@typescript-eslint/types": "5.59.11",
-    "eslint-visitor-keys": "^3.3.0"
   },
   "devDependencies": {
     "@types/eslint-visitor-keys": "*"
->>>>>>> def09f88
   },
   "funding": {
     "type": "opencollective",
