--- conflicted
+++ resolved
@@ -100,6 +100,7 @@
       '@typescript-eslint/no-unnecessary-boolean-literal-compare': 'error',
       '@typescript-eslint/no-unnecessary-condition': 'error',
       '@typescript-eslint/no-unnecessary-qualifier': 'error',
+      '@typescript-eslint/no-unnecessary-template-expression': 'error',
       '@typescript-eslint/no-unnecessary-type-arguments': 'error',
       '@typescript-eslint/no-unnecessary-type-assertion': 'error',
       '@typescript-eslint/no-unnecessary-type-constraint': 'error',
@@ -120,12 +121,6 @@
       'no-useless-constructor': 'off',
       '@typescript-eslint/no-useless-constructor': 'error',
       '@typescript-eslint/no-useless-empty-export': 'error',
-<<<<<<< HEAD
-      '@typescript-eslint/no-useless-template-expression': 'error',
-=======
-      '@typescript-eslint/no-unnecessary-template-expression': 'error',
-      '@typescript-eslint/no-var-requires': 'error',
->>>>>>> 50cc96dc
       '@typescript-eslint/non-nullable-type-assertion-style': 'error',
       'no-throw-literal': 'off',
       '@typescript-eslint/only-throw-error': 'error',
